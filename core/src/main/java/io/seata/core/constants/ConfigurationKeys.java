/*
 *  Copyright 1999-2019 Seata.io Group.
 *
 *  Licensed under the Apache License, Version 2.0 (the "License");
 *  you may not use this file except in compliance with the License.
 *  You may obtain a copy of the License at
 *
 *       http://www.apache.org/licenses/LICENSE-2.0
 *
 *  Unless required by applicable law or agreed to in writing, software
 *  distributed under the License is distributed on an "AS IS" BASIS,
 *  WITHOUT WARRANTIES OR CONDITIONS OF ANY KIND, either express or implied.
 *  See the License for the specific language governing permissions and
 *  limitations under the License.
 */
package io.seata.core.constants;

/**
 * The type Configuration keys.
 *
 * @author slievrly
 * @deprecated The constants are moved to {@link io.seata.common.ConfigurationKeys}
 */
<<<<<<< HEAD
public interface ConfigurationKeys {

    /**
     * The constant SEATA_PREFIX.
     */
    String SEATA_PREFIX = "seata.";

    /**
     * The constant SERVICE_PREFIX.
     */
    String SERVICE_PREFIX = "service.";

    /**
     * The constant STORE_PREFIX.
     */
    String STORE_PREFIX = "store.";

    /**
     * The constant SESSION_PREFIX.
     */
    String SESSION_PREFIX = "session.";

    /**
     * The constant STORE_SESSION_PREFIX.
     */
    String STORE_SESSION_PREFIX = STORE_PREFIX + SESSION_PREFIX;

    /**
     * The constant MODE.
     */
    String MODE = "mode";

    /**
     * The constant STORE_MODE.
     */
    String STORE_MODE = STORE_PREFIX + MODE;

    /**
     * The constant SERVER_STORE_MODE.
     */
    String SERVER_STORE_MODE = SEATA_PREFIX + STORE_PREFIX + MODE;

    /**
     * The constant STORE_LOCK_MODE.
     */
    String STORE_LOCK_MODE = STORE_PREFIX + "lock." + MODE;

    /**
     * The constant SERVER_STORE_LOCK_MODE.
     */
    String SERVER_STORE_LOCK_MODE = SEATA_PREFIX + STORE_PREFIX + "lock." + MODE;

    /**
     * The constant STORE_SESSION_MODE.
     */
    String STORE_SESSION_MODE = STORE_SESSION_PREFIX + MODE;

    /**
     * The constant SERVER_STORE_SESSION_MODE.
     */
    String SERVER_STORE_SESSION_MODE = SEATA_PREFIX + STORE_SESSION_PREFIX + MODE;

    /**
     * The constant STORE_PUBLIC_KEY.
     */
    String STORE_PUBLIC_KEY = STORE_PREFIX + "publicKey";

    /**
     * The constant STORE_FILE_PREFIX
     */
    String STORE_FILE_PREFIX = STORE_PREFIX + "file.";

    /**
     * The constant STORE_FILE_DIR
     */
    String STORE_FILE_DIR = STORE_FILE_PREFIX + "dir";

    /**
     * The constant SERVICE_GROUP_MAPPING_PREFIX.
     */
    String SERVICE_GROUP_MAPPING_PREFIX = SERVICE_PREFIX + "vgroupMapping.";
    /**
     * The constant GROUPLIST_POSTFIX.
     */
    String GROUPLIST_POSTFIX = ".grouplist";
    /**
     * The constant SERVER_NODE_SPLIT_CHAR.
     */
    String SERVER_NODE_SPLIT_CHAR = System.getProperty("line.separator");

    /**
     * The constant ENABLE_DEGRADE_POSTFIX.
     */
    String ENABLE_DEGRADE_POSTFIX = "enableDegrade";

    /**
     * The constant CLIENT_PREFIX.
     */
    String CLIENT_PREFIX = "client.";

    /**
     * The constant SERVER_PREFIX.
     */
    String SERVER_PREFIX = "server.";

    /**
     * The constant TRANSPORT_PREFIX.
     */
    String TRANSPORT_PREFIX = "transport.";

    /**
     * The constant CLIENT_RM_PREFIX.
     */
    String CLIENT_RM_PREFIX = CLIENT_PREFIX + "rm.";

    /**
     * The constant CLIENT_ASYNC_COMMIT_BUFFER_LIMIT.
     */
    String CLIENT_ASYNC_COMMIT_BUFFER_LIMIT = CLIENT_RM_PREFIX + "asyncCommitBufferLimit";
    /**
     * The constant CLIENT_RM_LOCK_PREFIX.
     */
    String CLIENT_RM_LOCK_PREFIX = CLIENT_RM_PREFIX + "lock.";

    /**
     * The constant CLIENT_LOCK_RETRY_TIMES.
     */
    String CLIENT_LOCK_RETRY_TIMES = CLIENT_RM_LOCK_PREFIX + "retryTimes";
    /**
     * The constant CLIENT_LOCK_RETRY_INTERVAL.
     */
    String CLIENT_LOCK_RETRY_INTERVAL = CLIENT_RM_LOCK_PREFIX + "retryInterval";
    /**
     * The constant CLIENT_LOCK_RETRY_POLICY_BRANCH_ROLLBACK_ON_CONFLICT.
     */
    String CLIENT_LOCK_RETRY_POLICY_BRANCH_ROLLBACK_ON_CONFLICT = CLIENT_RM_LOCK_PREFIX + "retryPolicyBranchRollbackOnConflict";

    /**
     * The constant SERVICE_SESSION_RELOAD_READ_SIZE
     */
    String SERVICE_SESSION_RELOAD_READ_SIZE = STORE_FILE_PREFIX + "sessionReloadReadSize";

    /**
     * The constant CLIENT_REPORT_SUCCESS_ENABLE.
     */
    String CLIENT_REPORT_SUCCESS_ENABLE = CLIENT_RM_PREFIX + "reportSuccessEnable";

    /**
     * The constant CLIENT_SAGA_BRANCH_REGISTER_ENABLE.
     */
    String CLIENT_SAGA_BRANCH_REGISTER_ENABLE = CLIENT_RM_PREFIX + "sagaBranchRegisterEnable";

    /**
     * The constant CLIENT_SAGA_JSON_PARSER.
     */
    String CLIENT_SAGA_JSON_PARSER = CLIENT_RM_PREFIX + "sagaJsonParser";

    /**
     * The constant CLIENT_SAGA_RETRY_PERSIST_MODE_UPDATE.
     */
    String CLIENT_SAGA_RETRY_PERSIST_MODE_UPDATE = CLIENT_RM_PREFIX + "sagaRetryPersistModeUpdate";

    /**
     * The constant CLIENT_SAGA_COMPENSATE_PERSIST_MODE_UPDATE.
     */
    String CLIENT_SAGA_COMPENSATE_PERSIST_MODE_UPDATE = CLIENT_RM_PREFIX + "sagaCompensatePersistModeUpdate";

    /**
     * The constant CLIENT_REPORT_RETRY_COUNT.
     */
    String CLIENT_REPORT_RETRY_COUNT = CLIENT_RM_PREFIX + "reportRetryCount";

    /**
     * The constant CLIENT_REPORT_ACQUIRE_CLUSTER_RETRY_COUNT.
     */
    String CLIENT_ACQUIRE_CLUSTER_RETRY_COUNT = CLIENT_RM_PREFIX + "acquireClusterRetryCount";

    /**
     * The constant CLIENT_TABLE_META_CHECK_ENABLE.
     */
    String CLIENT_TABLE_META_CHECK_ENABLE = CLIENT_RM_PREFIX + "tableMetaCheckEnable";

    /**
     * The constant CLIENT_TABLE_META_CHECKER_INTERVAL.
     */
    String CLIENT_TABLE_META_CHECKER_INTERVAL = CLIENT_RM_PREFIX + "tableMetaCheckerInterval";

    /**
     * The constant TCC_ACTION_INTERCEPTOR_ORDER.
     */
    String TCC_ACTION_INTERCEPTOR_ORDER = CLIENT_RM_PREFIX + "tccActionInterceptorOrder";

    /**
     * The constant CLIENT_TM_PREFIX.
     */
    String CLIENT_TM_PREFIX = CLIENT_PREFIX + "tm.";

    /**
     * The constant CLIENT_TM_COMMIT_RETRY_TIMES.
     */
    String CLIENT_TM_COMMIT_RETRY_COUNT = CLIENT_TM_PREFIX + "commitRetryCount";

    /**
     * The constant CLIENT_TM_ACQUIRE_CLUSTER_RETRY_COUNT.
     */
    String CLIENT_TM_ACQUIRE_CLUSTER_RETRY_COUNT = CLIENT_TM_PREFIX + "acquireClusterRetryCount";

    /**
     * The constant CLIENT_TM_ROLLBACK_RETRY_TIMES.
     */
    String CLIENT_TM_ROLLBACK_RETRY_COUNT = CLIENT_TM_PREFIX + "rollbackRetryCount";

    /**
     * The constant DEFAULT_GLOBAL_TRANSACTION_TIMEOUT.
     */
    String DEFAULT_GLOBAL_TRANSACTION_TIMEOUT = CLIENT_TM_PREFIX + "defaultGlobalTransactionTimeout";

    /**
     * The constant SERIALIZE_FOR_RPC.
     */
    String SERIALIZE_FOR_RPC = TRANSPORT_PREFIX + "serialization";

    /**
     * The constant COMPRESSOR_FOR_RPC.
     *
     * @since 0.7.0
     */
    String COMPRESSOR_FOR_RPC = TRANSPORT_PREFIX + "compressor";

    /**
     * The constant STORE_DB_PREFIX.
     */
    String STORE_DB_PREFIX = "store.db.";

    /**
     * The constant STORE_REDIS_PREFIX.
     */
    String STORE_REDIS_PREFIX = "store.redis.";

    /**
     * The constant STORE_DB_GLOBAL_TABLE.
     */
    String STORE_DB_GLOBAL_TABLE = STORE_DB_PREFIX + "globalTable";

    /**
     * The constant STORE_DB_BRANCH_TABLE.
     */
    String STORE_DB_BRANCH_TABLE = STORE_DB_PREFIX + "branchTable";

    /**
     * The constant DISTRIBUTED_LOCK_DB_TABLE.
     */
    String DISTRIBUTED_LOCK_DB_TABLE = STORE_DB_PREFIX + "distributedLockTable";

    /**
     * The constant STORE_DB_DATASOURCE_TYPE.
     */
    String STORE_DB_DATASOURCE_TYPE = STORE_DB_PREFIX + "datasource";

    /**
     * The constant STORE_DB_TYPE.
     */
    String STORE_DB_TYPE = STORE_DB_PREFIX + "dbType";

    /**
     * The constant STORE_DB_DRIVER_CLASS_NAME.
     */
    String STORE_DB_DRIVER_CLASS_NAME = STORE_DB_PREFIX + "driverClassName";

    /**
     * The constant STORE_DB_MAX_WAIT.
     */
    String STORE_DB_MAX_WAIT = STORE_DB_PREFIX + "maxWait";

    /**
     * The constant STORE_DB_URL.
     */
    String STORE_DB_URL = STORE_DB_PREFIX + "url";

    /**
     * The constant STORE_DB_USER.
     */
    String STORE_DB_USER = STORE_DB_PREFIX + "user";

    /**
     * The constant STORE_DB_PASSWORD.
     */
    String STORE_DB_PASSWORD = STORE_DB_PREFIX + "password";

    /**
     * The constant STORE_DB_MIN_CONN.
     */
    String STORE_DB_MIN_CONN = STORE_DB_PREFIX + "minConn";

    /**
     * The constant STORE_DB_MAX_CONN.
     */
    String STORE_DB_MAX_CONN = STORE_DB_PREFIX + "maxConn";

    /**
     * The constant STORE_DB_LOG_QUERY_LIMIT.
     */
    String STORE_DB_LOG_QUERY_LIMIT = STORE_DB_PREFIX + "queryLimit";

    /**
     * The constant LOCK_DB_TABLE.
     */
    String LOCK_DB_TABLE = STORE_DB_PREFIX + "lockTable";

    /**
     * The constant SERVER_RPC_PORT.
     */
    String SERVER_SERVICE_PORT_CAMEL = SERVER_PREFIX + "servicePort";

    /**
     * The constant SERVER_RAFT_PORT_CAMEL.
     */
    String SERVER_RAFT_PORT_CAMEL = SERVER_PREFIX + "raftPort";

    /**
     * The constant SERVER_SERVICE_PORT_CONFIG.
     */
    String SERVER_SERVICE_PORT_CONFIG = SEATA_PREFIX + SERVER_PREFIX + "service-port";

    /**
     * The constant ENV_SEATA_PORT_KEY.
     */
    String ENV_SEATA_PORT_KEY = "SEATA_PORT";

    /**
     * The constant RECOVERY_PREFIX.
     */
    String RECOVERY_PREFIX = SERVER_PREFIX + "recovery.";
    /**
     * The constant COMMITING_RETRY_PERIOD.
     */
    String COMMITING_RETRY_PERIOD = RECOVERY_PREFIX + "committingRetryPeriod";

    /**
     * The constant ASYN_COMMITING_RETRY_PERIOD.
     */
    String ASYN_COMMITING_RETRY_PERIOD = RECOVERY_PREFIX + "asynCommittingRetryPeriod";

    /**
     * The constant ROLLBACKING_RETRY_PERIOD.
     */
    String ROLLBACKING_RETRY_PERIOD = RECOVERY_PREFIX + "rollbackingRetryPeriod";

    /**
     * The constant TIMEOUT_RETRY_PERIOD.
     */
    String TIMEOUT_RETRY_PERIOD = RECOVERY_PREFIX + "timeoutRetryPeriod";

    /**
     * The constant CLIENT_UNDO_PREFIX.
     */
    String CLIENT_UNDO_PREFIX = "client.undo.";

    /**
     * The constant TRANSACTION_UNDO_DATA_VALIDATION.
     */
    String TRANSACTION_UNDO_DATA_VALIDATION = CLIENT_UNDO_PREFIX + "dataValidation";
    /**
     * The constant TRANSACTION_UNDO_LOG_SERIALIZATION.
     */
    String TRANSACTION_UNDO_LOG_SERIALIZATION = CLIENT_UNDO_PREFIX + "logSerialization";

    /**
     * The constant TRANSACTION_UNDO_ONLY_CARE_UPDATE_COLUMNS.
     */
    String TRANSACTION_UNDO_ONLY_CARE_UPDATE_COLUMNS = CLIENT_UNDO_PREFIX + "onlyCareUpdateColumns";

    /**
     * the constant CLIENT_UNDO_COMPRESS_PREFIX
     */
    String CLIENT_UNDO_COMPRESS_PREFIX = CLIENT_UNDO_PREFIX + "compress.";

    /**
     * the constant CLIENT_UNDO_COMPRESS_TYPE
     */
    String CLIENT_UNDO_COMPRESS_TYPE = CLIENT_UNDO_COMPRESS_PREFIX + "type";

    /**
     * the constant CLIENT_UNDO_COMPRESS_ENABLE
     */
    String CLIENT_UNDO_COMPRESS_ENABLE = CLIENT_UNDO_COMPRESS_PREFIX + "enable";

    /**
     * the constant CLIENT_UNDO_COMPRESS_THRESHOLD
     */
    String CLIENT_UNDO_COMPRESS_THRESHOLD = CLIENT_UNDO_COMPRESS_PREFIX + "threshold";

    /**
     * The constant METRICS_PREFIX.
     */
    String METRICS_PREFIX = "metrics.";

    /**
     * The constant METRICS_ENABLED.
     */
    String METRICS_ENABLED = "enabled";

    /**
     * The constant METRICS_REGISTRY_TYPE.
     */
    String METRICS_REGISTRY_TYPE = "registryType";

    /**
     * The constant METRICS_EXPORTER_LIST.
     */
    String METRICS_EXPORTER_LIST = "exporterList";
    /**
     * The constant METRICS_EXPORTER_PROMETHEUS_PORT
     */
    String METRICS_EXPORTER_PROMETHEUS_PORT = "exporterPrometheusPort";

    /**
     * The constant SERVER_UNDO_PREFIX.
     */
    String SERVER_UNDO_PREFIX = SERVER_PREFIX + "undo.";

    /**
     * The constant TRANSACTION_UNDO_LOG_SAVE_DAYS.
     */
    String TRANSACTION_UNDO_LOG_SAVE_DAYS = SERVER_UNDO_PREFIX + "logSaveDays";

    /**
     * The constant TRANSACTION_UNDO_LOG_DELETE_PERIOD
     */
    String TRANSACTION_UNDO_LOG_DELETE_PERIOD = SERVER_UNDO_PREFIX + "logDeletePeriod";

    /**
     * The constant TRANSACTION_UNDO_LOG_TABLE
     */
    String TRANSACTION_UNDO_LOG_TABLE = CLIENT_UNDO_PREFIX + "logTable";
    /**
     * The constant LOG_PREFIX
     */
    String LOG_PREFIX = "log.";

    /**
     * The constant TRANSACTION_UNDO_LOG_EXCEPTION_RATE
     */
    String TRANSACTION_LOG_EXCEPTION_RATE = LOG_PREFIX + "exceptionRate";

    /**
     * The constant MAX_COMMIT_RETRY_TIMEOUT.
     */
    String MAX_COMMIT_RETRY_TIMEOUT = SERVER_PREFIX + "maxCommitRetryTimeout";

    /**
     * The constant MAX_ROLLBACK_RETRY_TIMEOUT.
     */
    String MAX_ROLLBACK_RETRY_TIMEOUT = SERVER_PREFIX + "maxRollbackRetryTimeout";

    /**
     * The constant ROLLBACK_RETRY_TIMEOUT_UNLOCK_ENABLE.
     */
    String ROLLBACK_RETRY_TIMEOUT_UNLOCK_ENABLE = SERVER_PREFIX + "rollbackRetryTimeoutUnlockEnable";

    /**
     * the constant RETRY_DEAD_THRESHOLD
     */
    String RETRY_DEAD_THRESHOLD = SERVER_PREFIX + "retryDeadThreshold";

    /**
     * the constant DISTRIBUTED_LOCK_EXPIRE_TIME
     */
    String DISTRIBUTED_LOCK_EXPIRE_TIME = SERVER_PREFIX + "distributedLockExpireTime";

    /**
     * The constant MIN_SERVER_POOL_SIZE.
     */
    String MIN_SERVER_POOL_SIZE = TRANSPORT_PREFIX + "minServerPoolSize";

    /**
     * The constant MAX_SERVER_POOL_SIZE.
     */
    String MAX_SERVER_POOL_SIZE = TRANSPORT_PREFIX + "maxServerPoolSize";

    /**
     * The constant MIN_BRANCH_RESULT_POOL_SIZE.
     */
    String MIN_BRANCH_RESULT_POOL_SIZE = TRANSPORT_PREFIX + "minBranchResultPoolSize";

    /**
     * The constant MAX_BRANCH_RESULT_POOL_SIZE.
     */
    String MAX_BRANCH_RESULT_POOL_SIZE = TRANSPORT_PREFIX + "maxBranchResultPoolSize";

    /**
     * The constant MAX_TASK_QUEUE_SIZE.
     */
    String MAX_TASK_QUEUE_SIZE = TRANSPORT_PREFIX + "maxTaskQueueSize";

    /**
     * The constant KEEP_ALIVE_TIME.
     */
    String KEEP_ALIVE_TIME = TRANSPORT_PREFIX + "keepAliveTime";

    /**
     * The constant TRANSPORT_TYPE
     */
    String TRANSPORT_TYPE = TRANSPORT_PREFIX + "type";

    /**
     * The constant TRANSPORT_SERVER
     */
    String TRANSPORT_SERVER = TRANSPORT_PREFIX + "server";

    /**
     * The constant TRANSPORT_HEARTBEAT
     */
    String TRANSPORT_HEARTBEAT = TRANSPORT_PREFIX + "heartbeat";

    /**
     * The constant THREAD_FACTORY_PREFIX
     */
    String THREAD_FACTORY_PREFIX = TRANSPORT_PREFIX + "threadFactory.";

    /**
     * The constant BOSS_THREAD_PREFIX
     */
    String BOSS_THREAD_PREFIX = THREAD_FACTORY_PREFIX + "bossThreadPrefix";

    /**
     * The constant WORKER_THREAD_PREFIX
     */
    String WORKER_THREAD_PREFIX = THREAD_FACTORY_PREFIX + "workerThreadPrefix";

    /**
     * The constant SERVER_EXECUTOR_THREAD_PREFIX
     */
    String SERVER_EXECUTOR_THREAD_PREFIX = THREAD_FACTORY_PREFIX + "serverExecutorThreadPrefix";

    /**
     * The constant SHARE_BOSS_WORKER
     */
    String SHARE_BOSS_WORKER = THREAD_FACTORY_PREFIX + "shareBossWorker";

    /**
     * The constant CLIENT_SELECTOR_THREAD_PREFIX
     */
    String CLIENT_SELECTOR_THREAD_PREFIX = THREAD_FACTORY_PREFIX + "clientSelectorThreadPrefix";

    /**
     * The constant CLIENT_SELECTOR_THREAD_SIZE
     */
    String CLIENT_SELECTOR_THREAD_SIZE = THREAD_FACTORY_PREFIX + "clientSelectorThreadSize";

    /**
     * The constant CLIENT_WORKER_THREAD_PREFIX
     */
    String CLIENT_WORKER_THREAD_PREFIX = THREAD_FACTORY_PREFIX + "clientWorkerThreadPrefix";

    /**
     * The constant BOSS_THREAD_SIZE
     */
    String BOSS_THREAD_SIZE = THREAD_FACTORY_PREFIX + "bossThreadSize";

    /**
     * The constant WORKER_THREAD_SIZE
     */
    String WORKER_THREAD_SIZE = THREAD_FACTORY_PREFIX + "workerThreadSize";

    /**
     * The constant SHUTDOWN_PREFIX
     */
    String SHUTDOWN_PREFIX = TRANSPORT_PREFIX + "shutdown.";

    /**
     * The constant SHUTDOWN_WAIT
     */
    String SHUTDOWN_WAIT = SHUTDOWN_PREFIX + "wait";

    /**
     * The constant ENABLE_CLIENT_BATCH_SEND_REQUEST
     */
    @Deprecated
    String ENABLE_CLIENT_BATCH_SEND_REQUEST = TRANSPORT_PREFIX + "enableClientBatchSendRequest";

    /**
     * The constant ENABLE_TM_CLIENT_BATCH_SEND_REQUEST
     */
    String ENABLE_TM_CLIENT_BATCH_SEND_REQUEST = TRANSPORT_PREFIX + "enableTmClientBatchSendRequest";

    /**
     * The constant ENABLE_RM_CLIENT_BATCH_SEND_REQUEST
     */
    String ENABLE_RM_CLIENT_BATCH_SEND_REQUEST = TRANSPORT_PREFIX + "enableRmClientBatchSendRequest";

    /**
     * The constant ENABLE_TC_SERVER_BATCH_SEND_RESPONSE
     */
    String ENABLE_TC_SERVER_BATCH_SEND_RESPONSE = TRANSPORT_PREFIX + "enableTcServerBatchSendResponse";

    /**
     * The constant DISABLE_GLOBAL_TRANSACTION.
     */
    String DISABLE_GLOBAL_TRANSACTION = SERVICE_PREFIX + "disableGlobalTransaction";

    /**
     * The constant SQL_PARSER_TYPE.
     */
    String SQL_PARSER_TYPE = CLIENT_RM_PREFIX + "sqlParserType";

    /**
     * The constant STORE_REDIS_MODE.
     */
    String STORE_REDIS_MODE = STORE_REDIS_PREFIX + "mode";

    /**
     * The constant STORE_REDIS_HOST.
     */
    String STORE_REDIS_HOST = STORE_REDIS_PREFIX + "host";

    /**
     * The constant STORE_REDIS_PORT.
     */
    String STORE_REDIS_PORT = STORE_REDIS_PREFIX + "port";

    /**
     * The constant STORE_REDIS_SINGLE_PREFIX.
     */
    String STORE_REDIS_SINGLE_PREFIX = STORE_REDIS_PREFIX + "single.";

    /**
     * The constant STORE_REDIS_SINGLE_HOST.
     */
    String STORE_REDIS_SINGLE_HOST = STORE_REDIS_SINGLE_PREFIX + "host";

    /**
     * The constant STORE_MIN_Conn.
     */
    String STORE_REDIS_MIN_CONN = STORE_REDIS_PREFIX + "minConn";

    /**
     * The constant STORE_REDIS_SINGLE_PORT.
     */
    String STORE_REDIS_SINGLE_PORT = STORE_REDIS_SINGLE_PREFIX + "port";

    /**
     * The constant STORE_REDIS_MAX_CONN.
     */
    String STORE_REDIS_MAX_CONN = STORE_REDIS_PREFIX + "maxConn";

    /**
     * the constant STORE_REDIS_MAX_TOTAL
     */
    String STORE_REDIS_MAX_TOTAL = STORE_REDIS_PREFIX + "maxTotal";

    /**
     * The constant STORE_REDIS_DATABASE.
     */
    String STORE_REDIS_DATABASE = STORE_REDIS_PREFIX + "database";

    /**
     * The constant STORE_REDIS_PASSWORD.
     */
    String STORE_REDIS_PASSWORD = STORE_REDIS_PREFIX + "password";

    /**
     * The constant STORE_REDIS_QUERY_LIMIT.
     */
    String STORE_REDIS_QUERY_LIMIT = STORE_REDIS_PREFIX + "queryLimit";

    /**
     * The constant REDIS_SENTINEL_MODE.
     */
    String REDIS_SENTINEL_MODE = "sentinel";

    /**
     * The constant REDIS_SINGLE_MODE.
     */
    String REDIS_SINGLE_MODE = "single";

    /**
     * The constant STORE_REDIS_SENTINEL_PREFIX.
     */
    String STORE_REDIS_SENTINEL_PREFIX = STORE_REDIS_PREFIX + "sentinel.";

    /**
     * STORE_REDIS_SENTINEL_MASTERNAME.
     */
    String STORE_REDIS_SENTINEL_MASTERNAME = STORE_REDIS_SENTINEL_PREFIX + "masterName";

    /**
     * STORE_REDIS_SENTINEL_HOST.
     */
    String STORE_REDIS_SENTINEL_HOST = STORE_REDIS_SENTINEL_PREFIX + "sentinelHosts";

    /**
     * The constant CLIENT_DEGRADE_CHECK_PERIOD.
     */
    String CLIENT_DEGRADE_CHECK_PERIOD = CLIENT_TM_PREFIX + "degradeCheckPeriod";

    /**
     * The constant CLIENT_DEGRADE_CHECK.
     */
    String CLIENT_DEGRADE_CHECK = CLIENT_TM_PREFIX + "degradeCheck";
    /**
     * The constant CLIENT_DEGRADE_CHECK_ALLOW_TIMES.
     */
    String CLIENT_DEGRADE_CHECK_ALLOW_TIMES = CLIENT_TM_PREFIX + "degradeCheckAllowTimes";

    /**
     * The constant GLOBAL_TRANSACTION_INTERCEPTOR_ORDER.
     */
    String TM_INTERCEPTOR_ORDER = CLIENT_TM_PREFIX + "interceptorOrder";

    /**
     * The constant SEATA_ACCESS_KEY.
     */
    String SEATA_ACCESS_KEY = SEATA_PREFIX + "accesskey";

    /**
     * The constant SEATA_SECRET_KEY.
     */
    String SEATA_SECRET_KEY = SEATA_PREFIX + "secretkey";

    /**
     * The constant EXTRA_DATA_SPLIT_CHAR.
     */
    String EXTRA_DATA_SPLIT_CHAR = "\n";
    /**
     * The constant EXTRA_DATA_KV_CHAR.
     */
    String EXTRA_DATA_KV_CHAR = "=";

    /**
     * The constant SERVER_ENABLE_CHECK_AUTH.
     */
    String SERVER_ENABLE_CHECK_AUTH = SERVER_PREFIX + "enableCheckAuth";

    /**
     * The constant APPLICATION_ID.
     */
    String APPLICATION_ID = "applicationId";

    /**
     * The constant TX_SERVICE_GROUP.
     */
    String TX_SERVICE_GROUP = "txServiceGroup";

    /**
     * The constant DATA_SOURCE_PROXY_MODE.
     */
    String DATA_SOURCE_PROXY_MODE = "dataSourceProxyMode";

    /**
     * The constant SERVER_RAFT.
     */
    String SERVER_RAFT = SERVER_PREFIX + "raft.";

    /**
     * The constant SERVER_RAFT_CLUSTER.
     */
    String SERVER_RAFT_CLUSTER = SERVER_RAFT + "cluster";

    /**
     * The constant SERVER_RAFT_AUTO_JOIN.
     */
    String SERVER_RAFT_AUTO_JOIN = SERVER_RAFT + "autoJoin";

    /**
     * The constant SERVER_RAFT_SNAPSHOT_INTERVAL.
     */
    String SERVER_RAFT_SNAPSHOT_INTERVAL = SERVER_RAFT + "snapshotInterval";

    /**
     * The constant SERVER_RAFT_DISRUPTOR_BUFFER_SIZE.
     */
    String SERVER_RAFT_DISRUPTOR_BUFFER_SIZE = SERVER_RAFT + "disruptorBufferSize";

    /**
     * The constant SERVER_RAFT_MAX_REPLICATOR_INFLIGHT_MSGS.
     */
    String SERVER_RAFT_MAX_REPLICATOR_INFLIGHT_MSGS = SERVER_RAFT + "maxReplicatorInflightMsgs";

    /**
     * The constant SERVER_RAFT_MAX_APPEND_BUFFER_SIZE.
     */
    String SERVER_RAFT_MAX_APPEND_BUFFER_SIZE = SERVER_RAFT + "maxAppendBufferSize";

    /**
     * The constant SERVER_RAFT_APPLY_BATCH.
     */
    String SERVER_RAFT_APPLY_BATCH = SERVER_RAFT + "applyBatch";

    /**
     * The constant SERVER_RAFT_APPLY_BATCH.
     */
    String SERVER_RAFT_ELECTION_TIMEOUT_MS = SERVER_RAFT + "electionTimeoutMs";

    /**
     * The constant SERVER_RAFT_REPORTER_ENABLED.
     */
    String SERVER_RAFT_REPORTER_ENABLED = SERVER_RAFT + "reporterEnabled";

    /**
     * The constant SERVER_RAFT_REPORTER_INITIAL_DELAY.
     */
    String SERVER_RAFT_REPORTER_INITIAL_DELAY = SERVER_RAFT + "reporterInitialDelay";

    /**
     * The constant SERVER_RAFT_SERIALIZATION.
     */
    String SERVER_RAFT_SERIALIZATION = SERVER_RAFT + "serialization";

    /**
     * The constant SERVER_RAFT_COMPRESSOR.
     */
    String SERVER_RAFT_COMPRESSOR = SERVER_RAFT + "compressor";

    /**
     * The constant TCC_PREFIX
     */
    String TCC_PREFIX = "tcc.";

    /**
     * The constant TCC_FENCE_PREFIX
     */
    String TCC_FENCE_PREFIX = TCC_PREFIX + "fence.";

    /**
     * The constant TCC_FENCE_CLEAN_PERIOD
     */
    String TCC_FENCE_CLEAN_PERIOD = TCC_FENCE_PREFIX + "cleanPeriod";

    /**
     * The constant TCC_FENCE_LOG_TABLE_NAME
     */
    String TCC_FENCE_LOG_TABLE_NAME = TCC_FENCE_PREFIX + "logTableName";

    /**
     * The constant rpcRmRequestTimeout
     */
    String RPC_RM_REQUEST_TIMEOUT = TRANSPORT_PREFIX + "rpcRmRequestTimeout";

    /**
     * The constant RPC_TM_REQUEST_TIMEOUT
     */
    String RPC_TM_REQUEST_TIMEOUT = TRANSPORT_PREFIX + "rpcTmRequestTimeout";

    /**
     * The constant RPC_TM_REQUEST_TIMEOUT
     */
    String RPC_TC_REQUEST_TIMEOUT = TRANSPORT_PREFIX + "rpcTcRequestTimeout";

    /**
     * The constant SESSION_BRANCH_ASYNC_QUEUE_SIZE
     */
    String SESSION_BRANCH_ASYNC_QUEUE_SIZE = SERVER_PREFIX + SESSION_PREFIX + "branchAsyncQueueSize";

    /**
     * The constant ENABLE_BRANCH_ASYNC_REMOVE
     */
    String ENABLE_BRANCH_ASYNC_REMOVE = SERVER_PREFIX + SESSION_PREFIX + "enableBranchAsyncRemove";

=======
@Deprecated
public interface ConfigurationKeys extends io.seata.common.ConfigurationKeys {
>>>>>>> d919789d
}<|MERGE_RESOLUTION|>--- conflicted
+++ resolved
@@ -21,868 +21,6 @@
  * @author slievrly
  * @deprecated The constants are moved to {@link io.seata.common.ConfigurationKeys}
  */
-<<<<<<< HEAD
-public interface ConfigurationKeys {
-
-    /**
-     * The constant SEATA_PREFIX.
-     */
-    String SEATA_PREFIX = "seata.";
-
-    /**
-     * The constant SERVICE_PREFIX.
-     */
-    String SERVICE_PREFIX = "service.";
-
-    /**
-     * The constant STORE_PREFIX.
-     */
-    String STORE_PREFIX = "store.";
-
-    /**
-     * The constant SESSION_PREFIX.
-     */
-    String SESSION_PREFIX = "session.";
-
-    /**
-     * The constant STORE_SESSION_PREFIX.
-     */
-    String STORE_SESSION_PREFIX = STORE_PREFIX + SESSION_PREFIX;
-
-    /**
-     * The constant MODE.
-     */
-    String MODE = "mode";
-
-    /**
-     * The constant STORE_MODE.
-     */
-    String STORE_MODE = STORE_PREFIX + MODE;
-
-    /**
-     * The constant SERVER_STORE_MODE.
-     */
-    String SERVER_STORE_MODE = SEATA_PREFIX + STORE_PREFIX + MODE;
-
-    /**
-     * The constant STORE_LOCK_MODE.
-     */
-    String STORE_LOCK_MODE = STORE_PREFIX + "lock." + MODE;
-
-    /**
-     * The constant SERVER_STORE_LOCK_MODE.
-     */
-    String SERVER_STORE_LOCK_MODE = SEATA_PREFIX + STORE_PREFIX + "lock." + MODE;
-
-    /**
-     * The constant STORE_SESSION_MODE.
-     */
-    String STORE_SESSION_MODE = STORE_SESSION_PREFIX + MODE;
-
-    /**
-     * The constant SERVER_STORE_SESSION_MODE.
-     */
-    String SERVER_STORE_SESSION_MODE = SEATA_PREFIX + STORE_SESSION_PREFIX + MODE;
-
-    /**
-     * The constant STORE_PUBLIC_KEY.
-     */
-    String STORE_PUBLIC_KEY = STORE_PREFIX + "publicKey";
-
-    /**
-     * The constant STORE_FILE_PREFIX
-     */
-    String STORE_FILE_PREFIX = STORE_PREFIX + "file.";
-
-    /**
-     * The constant STORE_FILE_DIR
-     */
-    String STORE_FILE_DIR = STORE_FILE_PREFIX + "dir";
-
-    /**
-     * The constant SERVICE_GROUP_MAPPING_PREFIX.
-     */
-    String SERVICE_GROUP_MAPPING_PREFIX = SERVICE_PREFIX + "vgroupMapping.";
-    /**
-     * The constant GROUPLIST_POSTFIX.
-     */
-    String GROUPLIST_POSTFIX = ".grouplist";
-    /**
-     * The constant SERVER_NODE_SPLIT_CHAR.
-     */
-    String SERVER_NODE_SPLIT_CHAR = System.getProperty("line.separator");
-
-    /**
-     * The constant ENABLE_DEGRADE_POSTFIX.
-     */
-    String ENABLE_DEGRADE_POSTFIX = "enableDegrade";
-
-    /**
-     * The constant CLIENT_PREFIX.
-     */
-    String CLIENT_PREFIX = "client.";
-
-    /**
-     * The constant SERVER_PREFIX.
-     */
-    String SERVER_PREFIX = "server.";
-
-    /**
-     * The constant TRANSPORT_PREFIX.
-     */
-    String TRANSPORT_PREFIX = "transport.";
-
-    /**
-     * The constant CLIENT_RM_PREFIX.
-     */
-    String CLIENT_RM_PREFIX = CLIENT_PREFIX + "rm.";
-
-    /**
-     * The constant CLIENT_ASYNC_COMMIT_BUFFER_LIMIT.
-     */
-    String CLIENT_ASYNC_COMMIT_BUFFER_LIMIT = CLIENT_RM_PREFIX + "asyncCommitBufferLimit";
-    /**
-     * The constant CLIENT_RM_LOCK_PREFIX.
-     */
-    String CLIENT_RM_LOCK_PREFIX = CLIENT_RM_PREFIX + "lock.";
-
-    /**
-     * The constant CLIENT_LOCK_RETRY_TIMES.
-     */
-    String CLIENT_LOCK_RETRY_TIMES = CLIENT_RM_LOCK_PREFIX + "retryTimes";
-    /**
-     * The constant CLIENT_LOCK_RETRY_INTERVAL.
-     */
-    String CLIENT_LOCK_RETRY_INTERVAL = CLIENT_RM_LOCK_PREFIX + "retryInterval";
-    /**
-     * The constant CLIENT_LOCK_RETRY_POLICY_BRANCH_ROLLBACK_ON_CONFLICT.
-     */
-    String CLIENT_LOCK_RETRY_POLICY_BRANCH_ROLLBACK_ON_CONFLICT = CLIENT_RM_LOCK_PREFIX + "retryPolicyBranchRollbackOnConflict";
-
-    /**
-     * The constant SERVICE_SESSION_RELOAD_READ_SIZE
-     */
-    String SERVICE_SESSION_RELOAD_READ_SIZE = STORE_FILE_PREFIX + "sessionReloadReadSize";
-
-    /**
-     * The constant CLIENT_REPORT_SUCCESS_ENABLE.
-     */
-    String CLIENT_REPORT_SUCCESS_ENABLE = CLIENT_RM_PREFIX + "reportSuccessEnable";
-
-    /**
-     * The constant CLIENT_SAGA_BRANCH_REGISTER_ENABLE.
-     */
-    String CLIENT_SAGA_BRANCH_REGISTER_ENABLE = CLIENT_RM_PREFIX + "sagaBranchRegisterEnable";
-
-    /**
-     * The constant CLIENT_SAGA_JSON_PARSER.
-     */
-    String CLIENT_SAGA_JSON_PARSER = CLIENT_RM_PREFIX + "sagaJsonParser";
-
-    /**
-     * The constant CLIENT_SAGA_RETRY_PERSIST_MODE_UPDATE.
-     */
-    String CLIENT_SAGA_RETRY_PERSIST_MODE_UPDATE = CLIENT_RM_PREFIX + "sagaRetryPersistModeUpdate";
-
-    /**
-     * The constant CLIENT_SAGA_COMPENSATE_PERSIST_MODE_UPDATE.
-     */
-    String CLIENT_SAGA_COMPENSATE_PERSIST_MODE_UPDATE = CLIENT_RM_PREFIX + "sagaCompensatePersistModeUpdate";
-
-    /**
-     * The constant CLIENT_REPORT_RETRY_COUNT.
-     */
-    String CLIENT_REPORT_RETRY_COUNT = CLIENT_RM_PREFIX + "reportRetryCount";
-
-    /**
-     * The constant CLIENT_REPORT_ACQUIRE_CLUSTER_RETRY_COUNT.
-     */
-    String CLIENT_ACQUIRE_CLUSTER_RETRY_COUNT = CLIENT_RM_PREFIX + "acquireClusterRetryCount";
-
-    /**
-     * The constant CLIENT_TABLE_META_CHECK_ENABLE.
-     */
-    String CLIENT_TABLE_META_CHECK_ENABLE = CLIENT_RM_PREFIX + "tableMetaCheckEnable";
-
-    /**
-     * The constant CLIENT_TABLE_META_CHECKER_INTERVAL.
-     */
-    String CLIENT_TABLE_META_CHECKER_INTERVAL = CLIENT_RM_PREFIX + "tableMetaCheckerInterval";
-
-    /**
-     * The constant TCC_ACTION_INTERCEPTOR_ORDER.
-     */
-    String TCC_ACTION_INTERCEPTOR_ORDER = CLIENT_RM_PREFIX + "tccActionInterceptorOrder";
-
-    /**
-     * The constant CLIENT_TM_PREFIX.
-     */
-    String CLIENT_TM_PREFIX = CLIENT_PREFIX + "tm.";
-
-    /**
-     * The constant CLIENT_TM_COMMIT_RETRY_TIMES.
-     */
-    String CLIENT_TM_COMMIT_RETRY_COUNT = CLIENT_TM_PREFIX + "commitRetryCount";
-
-    /**
-     * The constant CLIENT_TM_ACQUIRE_CLUSTER_RETRY_COUNT.
-     */
-    String CLIENT_TM_ACQUIRE_CLUSTER_RETRY_COUNT = CLIENT_TM_PREFIX + "acquireClusterRetryCount";
-
-    /**
-     * The constant CLIENT_TM_ROLLBACK_RETRY_TIMES.
-     */
-    String CLIENT_TM_ROLLBACK_RETRY_COUNT = CLIENT_TM_PREFIX + "rollbackRetryCount";
-
-    /**
-     * The constant DEFAULT_GLOBAL_TRANSACTION_TIMEOUT.
-     */
-    String DEFAULT_GLOBAL_TRANSACTION_TIMEOUT = CLIENT_TM_PREFIX + "defaultGlobalTransactionTimeout";
-
-    /**
-     * The constant SERIALIZE_FOR_RPC.
-     */
-    String SERIALIZE_FOR_RPC = TRANSPORT_PREFIX + "serialization";
-
-    /**
-     * The constant COMPRESSOR_FOR_RPC.
-     *
-     * @since 0.7.0
-     */
-    String COMPRESSOR_FOR_RPC = TRANSPORT_PREFIX + "compressor";
-
-    /**
-     * The constant STORE_DB_PREFIX.
-     */
-    String STORE_DB_PREFIX = "store.db.";
-
-    /**
-     * The constant STORE_REDIS_PREFIX.
-     */
-    String STORE_REDIS_PREFIX = "store.redis.";
-
-    /**
-     * The constant STORE_DB_GLOBAL_TABLE.
-     */
-    String STORE_DB_GLOBAL_TABLE = STORE_DB_PREFIX + "globalTable";
-
-    /**
-     * The constant STORE_DB_BRANCH_TABLE.
-     */
-    String STORE_DB_BRANCH_TABLE = STORE_DB_PREFIX + "branchTable";
-
-    /**
-     * The constant DISTRIBUTED_LOCK_DB_TABLE.
-     */
-    String DISTRIBUTED_LOCK_DB_TABLE = STORE_DB_PREFIX + "distributedLockTable";
-
-    /**
-     * The constant STORE_DB_DATASOURCE_TYPE.
-     */
-    String STORE_DB_DATASOURCE_TYPE = STORE_DB_PREFIX + "datasource";
-
-    /**
-     * The constant STORE_DB_TYPE.
-     */
-    String STORE_DB_TYPE = STORE_DB_PREFIX + "dbType";
-
-    /**
-     * The constant STORE_DB_DRIVER_CLASS_NAME.
-     */
-    String STORE_DB_DRIVER_CLASS_NAME = STORE_DB_PREFIX + "driverClassName";
-
-    /**
-     * The constant STORE_DB_MAX_WAIT.
-     */
-    String STORE_DB_MAX_WAIT = STORE_DB_PREFIX + "maxWait";
-
-    /**
-     * The constant STORE_DB_URL.
-     */
-    String STORE_DB_URL = STORE_DB_PREFIX + "url";
-
-    /**
-     * The constant STORE_DB_USER.
-     */
-    String STORE_DB_USER = STORE_DB_PREFIX + "user";
-
-    /**
-     * The constant STORE_DB_PASSWORD.
-     */
-    String STORE_DB_PASSWORD = STORE_DB_PREFIX + "password";
-
-    /**
-     * The constant STORE_DB_MIN_CONN.
-     */
-    String STORE_DB_MIN_CONN = STORE_DB_PREFIX + "minConn";
-
-    /**
-     * The constant STORE_DB_MAX_CONN.
-     */
-    String STORE_DB_MAX_CONN = STORE_DB_PREFIX + "maxConn";
-
-    /**
-     * The constant STORE_DB_LOG_QUERY_LIMIT.
-     */
-    String STORE_DB_LOG_QUERY_LIMIT = STORE_DB_PREFIX + "queryLimit";
-
-    /**
-     * The constant LOCK_DB_TABLE.
-     */
-    String LOCK_DB_TABLE = STORE_DB_PREFIX + "lockTable";
-
-    /**
-     * The constant SERVER_RPC_PORT.
-     */
-    String SERVER_SERVICE_PORT_CAMEL = SERVER_PREFIX + "servicePort";
-
-    /**
-     * The constant SERVER_RAFT_PORT_CAMEL.
-     */
-    String SERVER_RAFT_PORT_CAMEL = SERVER_PREFIX + "raftPort";
-
-    /**
-     * The constant SERVER_SERVICE_PORT_CONFIG.
-     */
-    String SERVER_SERVICE_PORT_CONFIG = SEATA_PREFIX + SERVER_PREFIX + "service-port";
-
-    /**
-     * The constant ENV_SEATA_PORT_KEY.
-     */
-    String ENV_SEATA_PORT_KEY = "SEATA_PORT";
-
-    /**
-     * The constant RECOVERY_PREFIX.
-     */
-    String RECOVERY_PREFIX = SERVER_PREFIX + "recovery.";
-    /**
-     * The constant COMMITING_RETRY_PERIOD.
-     */
-    String COMMITING_RETRY_PERIOD = RECOVERY_PREFIX + "committingRetryPeriod";
-
-    /**
-     * The constant ASYN_COMMITING_RETRY_PERIOD.
-     */
-    String ASYN_COMMITING_RETRY_PERIOD = RECOVERY_PREFIX + "asynCommittingRetryPeriod";
-
-    /**
-     * The constant ROLLBACKING_RETRY_PERIOD.
-     */
-    String ROLLBACKING_RETRY_PERIOD = RECOVERY_PREFIX + "rollbackingRetryPeriod";
-
-    /**
-     * The constant TIMEOUT_RETRY_PERIOD.
-     */
-    String TIMEOUT_RETRY_PERIOD = RECOVERY_PREFIX + "timeoutRetryPeriod";
-
-    /**
-     * The constant CLIENT_UNDO_PREFIX.
-     */
-    String CLIENT_UNDO_PREFIX = "client.undo.";
-
-    /**
-     * The constant TRANSACTION_UNDO_DATA_VALIDATION.
-     */
-    String TRANSACTION_UNDO_DATA_VALIDATION = CLIENT_UNDO_PREFIX + "dataValidation";
-    /**
-     * The constant TRANSACTION_UNDO_LOG_SERIALIZATION.
-     */
-    String TRANSACTION_UNDO_LOG_SERIALIZATION = CLIENT_UNDO_PREFIX + "logSerialization";
-
-    /**
-     * The constant TRANSACTION_UNDO_ONLY_CARE_UPDATE_COLUMNS.
-     */
-    String TRANSACTION_UNDO_ONLY_CARE_UPDATE_COLUMNS = CLIENT_UNDO_PREFIX + "onlyCareUpdateColumns";
-
-    /**
-     * the constant CLIENT_UNDO_COMPRESS_PREFIX
-     */
-    String CLIENT_UNDO_COMPRESS_PREFIX = CLIENT_UNDO_PREFIX + "compress.";
-
-    /**
-     * the constant CLIENT_UNDO_COMPRESS_TYPE
-     */
-    String CLIENT_UNDO_COMPRESS_TYPE = CLIENT_UNDO_COMPRESS_PREFIX + "type";
-
-    /**
-     * the constant CLIENT_UNDO_COMPRESS_ENABLE
-     */
-    String CLIENT_UNDO_COMPRESS_ENABLE = CLIENT_UNDO_COMPRESS_PREFIX + "enable";
-
-    /**
-     * the constant CLIENT_UNDO_COMPRESS_THRESHOLD
-     */
-    String CLIENT_UNDO_COMPRESS_THRESHOLD = CLIENT_UNDO_COMPRESS_PREFIX + "threshold";
-
-    /**
-     * The constant METRICS_PREFIX.
-     */
-    String METRICS_PREFIX = "metrics.";
-
-    /**
-     * The constant METRICS_ENABLED.
-     */
-    String METRICS_ENABLED = "enabled";
-
-    /**
-     * The constant METRICS_REGISTRY_TYPE.
-     */
-    String METRICS_REGISTRY_TYPE = "registryType";
-
-    /**
-     * The constant METRICS_EXPORTER_LIST.
-     */
-    String METRICS_EXPORTER_LIST = "exporterList";
-    /**
-     * The constant METRICS_EXPORTER_PROMETHEUS_PORT
-     */
-    String METRICS_EXPORTER_PROMETHEUS_PORT = "exporterPrometheusPort";
-
-    /**
-     * The constant SERVER_UNDO_PREFIX.
-     */
-    String SERVER_UNDO_PREFIX = SERVER_PREFIX + "undo.";
-
-    /**
-     * The constant TRANSACTION_UNDO_LOG_SAVE_DAYS.
-     */
-    String TRANSACTION_UNDO_LOG_SAVE_DAYS = SERVER_UNDO_PREFIX + "logSaveDays";
-
-    /**
-     * The constant TRANSACTION_UNDO_LOG_DELETE_PERIOD
-     */
-    String TRANSACTION_UNDO_LOG_DELETE_PERIOD = SERVER_UNDO_PREFIX + "logDeletePeriod";
-
-    /**
-     * The constant TRANSACTION_UNDO_LOG_TABLE
-     */
-    String TRANSACTION_UNDO_LOG_TABLE = CLIENT_UNDO_PREFIX + "logTable";
-    /**
-     * The constant LOG_PREFIX
-     */
-    String LOG_PREFIX = "log.";
-
-    /**
-     * The constant TRANSACTION_UNDO_LOG_EXCEPTION_RATE
-     */
-    String TRANSACTION_LOG_EXCEPTION_RATE = LOG_PREFIX + "exceptionRate";
-
-    /**
-     * The constant MAX_COMMIT_RETRY_TIMEOUT.
-     */
-    String MAX_COMMIT_RETRY_TIMEOUT = SERVER_PREFIX + "maxCommitRetryTimeout";
-
-    /**
-     * The constant MAX_ROLLBACK_RETRY_TIMEOUT.
-     */
-    String MAX_ROLLBACK_RETRY_TIMEOUT = SERVER_PREFIX + "maxRollbackRetryTimeout";
-
-    /**
-     * The constant ROLLBACK_RETRY_TIMEOUT_UNLOCK_ENABLE.
-     */
-    String ROLLBACK_RETRY_TIMEOUT_UNLOCK_ENABLE = SERVER_PREFIX + "rollbackRetryTimeoutUnlockEnable";
-
-    /**
-     * the constant RETRY_DEAD_THRESHOLD
-     */
-    String RETRY_DEAD_THRESHOLD = SERVER_PREFIX + "retryDeadThreshold";
-
-    /**
-     * the constant DISTRIBUTED_LOCK_EXPIRE_TIME
-     */
-    String DISTRIBUTED_LOCK_EXPIRE_TIME = SERVER_PREFIX + "distributedLockExpireTime";
-
-    /**
-     * The constant MIN_SERVER_POOL_SIZE.
-     */
-    String MIN_SERVER_POOL_SIZE = TRANSPORT_PREFIX + "minServerPoolSize";
-
-    /**
-     * The constant MAX_SERVER_POOL_SIZE.
-     */
-    String MAX_SERVER_POOL_SIZE = TRANSPORT_PREFIX + "maxServerPoolSize";
-
-    /**
-     * The constant MIN_BRANCH_RESULT_POOL_SIZE.
-     */
-    String MIN_BRANCH_RESULT_POOL_SIZE = TRANSPORT_PREFIX + "minBranchResultPoolSize";
-
-    /**
-     * The constant MAX_BRANCH_RESULT_POOL_SIZE.
-     */
-    String MAX_BRANCH_RESULT_POOL_SIZE = TRANSPORT_PREFIX + "maxBranchResultPoolSize";
-
-    /**
-     * The constant MAX_TASK_QUEUE_SIZE.
-     */
-    String MAX_TASK_QUEUE_SIZE = TRANSPORT_PREFIX + "maxTaskQueueSize";
-
-    /**
-     * The constant KEEP_ALIVE_TIME.
-     */
-    String KEEP_ALIVE_TIME = TRANSPORT_PREFIX + "keepAliveTime";
-
-    /**
-     * The constant TRANSPORT_TYPE
-     */
-    String TRANSPORT_TYPE = TRANSPORT_PREFIX + "type";
-
-    /**
-     * The constant TRANSPORT_SERVER
-     */
-    String TRANSPORT_SERVER = TRANSPORT_PREFIX + "server";
-
-    /**
-     * The constant TRANSPORT_HEARTBEAT
-     */
-    String TRANSPORT_HEARTBEAT = TRANSPORT_PREFIX + "heartbeat";
-
-    /**
-     * The constant THREAD_FACTORY_PREFIX
-     */
-    String THREAD_FACTORY_PREFIX = TRANSPORT_PREFIX + "threadFactory.";
-
-    /**
-     * The constant BOSS_THREAD_PREFIX
-     */
-    String BOSS_THREAD_PREFIX = THREAD_FACTORY_PREFIX + "bossThreadPrefix";
-
-    /**
-     * The constant WORKER_THREAD_PREFIX
-     */
-    String WORKER_THREAD_PREFIX = THREAD_FACTORY_PREFIX + "workerThreadPrefix";
-
-    /**
-     * The constant SERVER_EXECUTOR_THREAD_PREFIX
-     */
-    String SERVER_EXECUTOR_THREAD_PREFIX = THREAD_FACTORY_PREFIX + "serverExecutorThreadPrefix";
-
-    /**
-     * The constant SHARE_BOSS_WORKER
-     */
-    String SHARE_BOSS_WORKER = THREAD_FACTORY_PREFIX + "shareBossWorker";
-
-    /**
-     * The constant CLIENT_SELECTOR_THREAD_PREFIX
-     */
-    String CLIENT_SELECTOR_THREAD_PREFIX = THREAD_FACTORY_PREFIX + "clientSelectorThreadPrefix";
-
-    /**
-     * The constant CLIENT_SELECTOR_THREAD_SIZE
-     */
-    String CLIENT_SELECTOR_THREAD_SIZE = THREAD_FACTORY_PREFIX + "clientSelectorThreadSize";
-
-    /**
-     * The constant CLIENT_WORKER_THREAD_PREFIX
-     */
-    String CLIENT_WORKER_THREAD_PREFIX = THREAD_FACTORY_PREFIX + "clientWorkerThreadPrefix";
-
-    /**
-     * The constant BOSS_THREAD_SIZE
-     */
-    String BOSS_THREAD_SIZE = THREAD_FACTORY_PREFIX + "bossThreadSize";
-
-    /**
-     * The constant WORKER_THREAD_SIZE
-     */
-    String WORKER_THREAD_SIZE = THREAD_FACTORY_PREFIX + "workerThreadSize";
-
-    /**
-     * The constant SHUTDOWN_PREFIX
-     */
-    String SHUTDOWN_PREFIX = TRANSPORT_PREFIX + "shutdown.";
-
-    /**
-     * The constant SHUTDOWN_WAIT
-     */
-    String SHUTDOWN_WAIT = SHUTDOWN_PREFIX + "wait";
-
-    /**
-     * The constant ENABLE_CLIENT_BATCH_SEND_REQUEST
-     */
-    @Deprecated
-    String ENABLE_CLIENT_BATCH_SEND_REQUEST = TRANSPORT_PREFIX + "enableClientBatchSendRequest";
-
-    /**
-     * The constant ENABLE_TM_CLIENT_BATCH_SEND_REQUEST
-     */
-    String ENABLE_TM_CLIENT_BATCH_SEND_REQUEST = TRANSPORT_PREFIX + "enableTmClientBatchSendRequest";
-
-    /**
-     * The constant ENABLE_RM_CLIENT_BATCH_SEND_REQUEST
-     */
-    String ENABLE_RM_CLIENT_BATCH_SEND_REQUEST = TRANSPORT_PREFIX + "enableRmClientBatchSendRequest";
-
-    /**
-     * The constant ENABLE_TC_SERVER_BATCH_SEND_RESPONSE
-     */
-    String ENABLE_TC_SERVER_BATCH_SEND_RESPONSE = TRANSPORT_PREFIX + "enableTcServerBatchSendResponse";
-
-    /**
-     * The constant DISABLE_GLOBAL_TRANSACTION.
-     */
-    String DISABLE_GLOBAL_TRANSACTION = SERVICE_PREFIX + "disableGlobalTransaction";
-
-    /**
-     * The constant SQL_PARSER_TYPE.
-     */
-    String SQL_PARSER_TYPE = CLIENT_RM_PREFIX + "sqlParserType";
-
-    /**
-     * The constant STORE_REDIS_MODE.
-     */
-    String STORE_REDIS_MODE = STORE_REDIS_PREFIX + "mode";
-
-    /**
-     * The constant STORE_REDIS_HOST.
-     */
-    String STORE_REDIS_HOST = STORE_REDIS_PREFIX + "host";
-
-    /**
-     * The constant STORE_REDIS_PORT.
-     */
-    String STORE_REDIS_PORT = STORE_REDIS_PREFIX + "port";
-
-    /**
-     * The constant STORE_REDIS_SINGLE_PREFIX.
-     */
-    String STORE_REDIS_SINGLE_PREFIX = STORE_REDIS_PREFIX + "single.";
-
-    /**
-     * The constant STORE_REDIS_SINGLE_HOST.
-     */
-    String STORE_REDIS_SINGLE_HOST = STORE_REDIS_SINGLE_PREFIX + "host";
-
-    /**
-     * The constant STORE_MIN_Conn.
-     */
-    String STORE_REDIS_MIN_CONN = STORE_REDIS_PREFIX + "minConn";
-
-    /**
-     * The constant STORE_REDIS_SINGLE_PORT.
-     */
-    String STORE_REDIS_SINGLE_PORT = STORE_REDIS_SINGLE_PREFIX + "port";
-
-    /**
-     * The constant STORE_REDIS_MAX_CONN.
-     */
-    String STORE_REDIS_MAX_CONN = STORE_REDIS_PREFIX + "maxConn";
-
-    /**
-     * the constant STORE_REDIS_MAX_TOTAL
-     */
-    String STORE_REDIS_MAX_TOTAL = STORE_REDIS_PREFIX + "maxTotal";
-
-    /**
-     * The constant STORE_REDIS_DATABASE.
-     */
-    String STORE_REDIS_DATABASE = STORE_REDIS_PREFIX + "database";
-
-    /**
-     * The constant STORE_REDIS_PASSWORD.
-     */
-    String STORE_REDIS_PASSWORD = STORE_REDIS_PREFIX + "password";
-
-    /**
-     * The constant STORE_REDIS_QUERY_LIMIT.
-     */
-    String STORE_REDIS_QUERY_LIMIT = STORE_REDIS_PREFIX + "queryLimit";
-
-    /**
-     * The constant REDIS_SENTINEL_MODE.
-     */
-    String REDIS_SENTINEL_MODE = "sentinel";
-
-    /**
-     * The constant REDIS_SINGLE_MODE.
-     */
-    String REDIS_SINGLE_MODE = "single";
-
-    /**
-     * The constant STORE_REDIS_SENTINEL_PREFIX.
-     */
-    String STORE_REDIS_SENTINEL_PREFIX = STORE_REDIS_PREFIX + "sentinel.";
-
-    /**
-     * STORE_REDIS_SENTINEL_MASTERNAME.
-     */
-    String STORE_REDIS_SENTINEL_MASTERNAME = STORE_REDIS_SENTINEL_PREFIX + "masterName";
-
-    /**
-     * STORE_REDIS_SENTINEL_HOST.
-     */
-    String STORE_REDIS_SENTINEL_HOST = STORE_REDIS_SENTINEL_PREFIX + "sentinelHosts";
-
-    /**
-     * The constant CLIENT_DEGRADE_CHECK_PERIOD.
-     */
-    String CLIENT_DEGRADE_CHECK_PERIOD = CLIENT_TM_PREFIX + "degradeCheckPeriod";
-
-    /**
-     * The constant CLIENT_DEGRADE_CHECK.
-     */
-    String CLIENT_DEGRADE_CHECK = CLIENT_TM_PREFIX + "degradeCheck";
-    /**
-     * The constant CLIENT_DEGRADE_CHECK_ALLOW_TIMES.
-     */
-    String CLIENT_DEGRADE_CHECK_ALLOW_TIMES = CLIENT_TM_PREFIX + "degradeCheckAllowTimes";
-
-    /**
-     * The constant GLOBAL_TRANSACTION_INTERCEPTOR_ORDER.
-     */
-    String TM_INTERCEPTOR_ORDER = CLIENT_TM_PREFIX + "interceptorOrder";
-
-    /**
-     * The constant SEATA_ACCESS_KEY.
-     */
-    String SEATA_ACCESS_KEY = SEATA_PREFIX + "accesskey";
-
-    /**
-     * The constant SEATA_SECRET_KEY.
-     */
-    String SEATA_SECRET_KEY = SEATA_PREFIX + "secretkey";
-
-    /**
-     * The constant EXTRA_DATA_SPLIT_CHAR.
-     */
-    String EXTRA_DATA_SPLIT_CHAR = "\n";
-    /**
-     * The constant EXTRA_DATA_KV_CHAR.
-     */
-    String EXTRA_DATA_KV_CHAR = "=";
-
-    /**
-     * The constant SERVER_ENABLE_CHECK_AUTH.
-     */
-    String SERVER_ENABLE_CHECK_AUTH = SERVER_PREFIX + "enableCheckAuth";
-
-    /**
-     * The constant APPLICATION_ID.
-     */
-    String APPLICATION_ID = "applicationId";
-
-    /**
-     * The constant TX_SERVICE_GROUP.
-     */
-    String TX_SERVICE_GROUP = "txServiceGroup";
-
-    /**
-     * The constant DATA_SOURCE_PROXY_MODE.
-     */
-    String DATA_SOURCE_PROXY_MODE = "dataSourceProxyMode";
-
-    /**
-     * The constant SERVER_RAFT.
-     */
-    String SERVER_RAFT = SERVER_PREFIX + "raft.";
-
-    /**
-     * The constant SERVER_RAFT_CLUSTER.
-     */
-    String SERVER_RAFT_CLUSTER = SERVER_RAFT + "cluster";
-
-    /**
-     * The constant SERVER_RAFT_AUTO_JOIN.
-     */
-    String SERVER_RAFT_AUTO_JOIN = SERVER_RAFT + "autoJoin";
-
-    /**
-     * The constant SERVER_RAFT_SNAPSHOT_INTERVAL.
-     */
-    String SERVER_RAFT_SNAPSHOT_INTERVAL = SERVER_RAFT + "snapshotInterval";
-
-    /**
-     * The constant SERVER_RAFT_DISRUPTOR_BUFFER_SIZE.
-     */
-    String SERVER_RAFT_DISRUPTOR_BUFFER_SIZE = SERVER_RAFT + "disruptorBufferSize";
-
-    /**
-     * The constant SERVER_RAFT_MAX_REPLICATOR_INFLIGHT_MSGS.
-     */
-    String SERVER_RAFT_MAX_REPLICATOR_INFLIGHT_MSGS = SERVER_RAFT + "maxReplicatorInflightMsgs";
-
-    /**
-     * The constant SERVER_RAFT_MAX_APPEND_BUFFER_SIZE.
-     */
-    String SERVER_RAFT_MAX_APPEND_BUFFER_SIZE = SERVER_RAFT + "maxAppendBufferSize";
-
-    /**
-     * The constant SERVER_RAFT_APPLY_BATCH.
-     */
-    String SERVER_RAFT_APPLY_BATCH = SERVER_RAFT + "applyBatch";
-
-    /**
-     * The constant SERVER_RAFT_APPLY_BATCH.
-     */
-    String SERVER_RAFT_ELECTION_TIMEOUT_MS = SERVER_RAFT + "electionTimeoutMs";
-
-    /**
-     * The constant SERVER_RAFT_REPORTER_ENABLED.
-     */
-    String SERVER_RAFT_REPORTER_ENABLED = SERVER_RAFT + "reporterEnabled";
-
-    /**
-     * The constant SERVER_RAFT_REPORTER_INITIAL_DELAY.
-     */
-    String SERVER_RAFT_REPORTER_INITIAL_DELAY = SERVER_RAFT + "reporterInitialDelay";
-
-    /**
-     * The constant SERVER_RAFT_SERIALIZATION.
-     */
-    String SERVER_RAFT_SERIALIZATION = SERVER_RAFT + "serialization";
-
-    /**
-     * The constant SERVER_RAFT_COMPRESSOR.
-     */
-    String SERVER_RAFT_COMPRESSOR = SERVER_RAFT + "compressor";
-
-    /**
-     * The constant TCC_PREFIX
-     */
-    String TCC_PREFIX = "tcc.";
-
-    /**
-     * The constant TCC_FENCE_PREFIX
-     */
-    String TCC_FENCE_PREFIX = TCC_PREFIX + "fence.";
-
-    /**
-     * The constant TCC_FENCE_CLEAN_PERIOD
-     */
-    String TCC_FENCE_CLEAN_PERIOD = TCC_FENCE_PREFIX + "cleanPeriod";
-
-    /**
-     * The constant TCC_FENCE_LOG_TABLE_NAME
-     */
-    String TCC_FENCE_LOG_TABLE_NAME = TCC_FENCE_PREFIX + "logTableName";
-
-    /**
-     * The constant rpcRmRequestTimeout
-     */
-    String RPC_RM_REQUEST_TIMEOUT = TRANSPORT_PREFIX + "rpcRmRequestTimeout";
-
-    /**
-     * The constant RPC_TM_REQUEST_TIMEOUT
-     */
-    String RPC_TM_REQUEST_TIMEOUT = TRANSPORT_PREFIX + "rpcTmRequestTimeout";
-
-    /**
-     * The constant RPC_TM_REQUEST_TIMEOUT
-     */
-    String RPC_TC_REQUEST_TIMEOUT = TRANSPORT_PREFIX + "rpcTcRequestTimeout";
-
-    /**
-     * The constant SESSION_BRANCH_ASYNC_QUEUE_SIZE
-     */
-    String SESSION_BRANCH_ASYNC_QUEUE_SIZE = SERVER_PREFIX + SESSION_PREFIX + "branchAsyncQueueSize";
-
-    /**
-     * The constant ENABLE_BRANCH_ASYNC_REMOVE
-     */
-    String ENABLE_BRANCH_ASYNC_REMOVE = SERVER_PREFIX + SESSION_PREFIX + "enableBranchAsyncRemove";
-
-=======
 @Deprecated
 public interface ConfigurationKeys extends io.seata.common.ConfigurationKeys {
->>>>>>> d919789d
 }